--- conflicted
+++ resolved
@@ -1466,7 +1466,6 @@
 		return fmt.Errorf("nodeID not set")
 	}
 
-<<<<<<< HEAD
 	if s.useNVME {
 		// Initialize the Kubernetes client
 		k8sclientset, err := k8sutils.CreateKubeClientSet(s.opts.KubeConfigPath)
@@ -1478,10 +1477,8 @@
 		s.checkForDuplicateUUIDs(k8sclientset)
 	}
 
-	reqInitiators := s.buildInitiatorsArray(initiators)
-=======
 	reqInitiators := s.buildInitiatorsArray(initiators, arrayID)
->>>>>>> fc8ce026
+
 	var host *gopowerstore.Host
 	updateCHAP := false
 
